--- conflicted
+++ resolved
@@ -257,16 +257,8 @@
 
         //Then
         String[] directories = outputDirectory.list();
-<<<<<<< HEAD
         assertThat(directories).hasSize(5).containsAll(
                 asList("definitions", "definitions.adoc", "overview.adoc", "paths.adoc", "security.adoc"));
-        File definitionsDirectory = new File(outputDirectory, "definitions");
-        assertThat(new String(Files.readAllBytes(new File(outputDirectory, "definitions.adoc").toPath())))
-            .contains(new String(Files.readAllBytes(new File(definitionsDirectory, "user.adoc").toPath())));
-=======
-        assertThat(directories).hasSize(4).containsAll(
-            asList("definitions", "definitions.adoc", "overview.adoc", "paths.adoc"));
->>>>>>> 40bf5762
     }
 
     @Test
@@ -306,21 +298,8 @@
 
         // Then
         String[] directories = outputDirectory.list();
-<<<<<<< HEAD
         assertThat(directories).hasSize(5).containsAll(
                 asList("definitions", "definitions.md", "overview.md", "paths.md", "security.md"));
-        verifyMarkdownContainsFieldsInTables(
-                new File(outputDirectory, "definitions.md"),
-                ImmutableMap.<String, Set<String>>builder()
-                        .put("Identified", ImmutableSet.of("id"))
-                        .put("User", ImmutableSet.of("id", "username", "firstName",
-                                "lastName", "email", "password", "phone", "userStatus"))
-                        .build());
-=======
-        assertThat(directories).hasSize(4).containsAll(
-                asList("definitions", "definitions.md", "overview.md", "paths.md"));
-
->>>>>>> 40bf5762
         File definitionsDirectory = new File(outputDirectory, "definitions");
         verifyMarkdownContainsFieldsInTables(
                 new File(definitionsDirectory, "user.md"),

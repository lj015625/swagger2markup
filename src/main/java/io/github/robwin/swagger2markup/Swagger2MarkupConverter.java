--- conflicted
+++ resolved
@@ -46,18 +46,6 @@
     private static final Logger LOG = LoggerFactory.getLogger(Swagger2MarkupConverter.class);
 
     private final Swagger2MarkupConfig swagger2MarkupConfig;
-<<<<<<< HEAD
-    private static final String OVERVIEW_DOCUMENT = "overview";
-    private static final String PATHS_DOCUMENT = "paths";
-    private static final String DEFINITIONS_DOCUMENT = "definitions";
-    private static final String SECURITY_DOCUMENT = "security";
-
-    private static final Comparator<String> DEFAULT_TAG_ORDERING = Ordering.natural();
-    private static final Comparator<String> DEFAULT_PATH_ORDERING = Ordering.natural();
-    private static final Comparator<HttpMethod> DEFAULT_PATH_METHOD_ORDERING = Ordering.explicit(HttpMethod.GET, HttpMethod.PUT, HttpMethod.POST, HttpMethod.DELETE, HttpMethod.PATCH, HttpMethod.HEAD, HttpMethod.OPTIONS);
-    private static final Comparator<String> DEFAULT_DEFINITION_ORDERING = Ordering.natural();
-=======
->>>>>>> 40bf5762
 
     /**
      * @param swagger2MarkupConfig the configuration
@@ -133,16 +121,10 @@
      * @throws IOException if a file cannot be written
      */
     private void buildDocuments(String directory) throws IOException {
-<<<<<<< HEAD
-        new OverviewDocument(swagger2MarkupConfig).build().writeToFile(directory, OVERVIEW_DOCUMENT, StandardCharsets.UTF_8);
-        new PathsDocument(swagger2MarkupConfig, directory).build().writeToFile(directory, PATHS_DOCUMENT, StandardCharsets.UTF_8);
-        new DefinitionsDocument(swagger2MarkupConfig, directory).build().writeToFile(directory, DEFINITIONS_DOCUMENT, StandardCharsets.UTF_8);
-        new SecurityDocument(swagger2MarkupConfig).build().writeToFile(directory, SECURITY_DOCUMENT, StandardCharsets.UTF_8);
-=======
         new OverviewDocument(swagger2MarkupConfig, directory).build().writeToFile(directory, swagger2MarkupConfig.getOverviewDocument(), StandardCharsets.UTF_8);
         new PathsDocument(swagger2MarkupConfig, directory).build().writeToFile(directory, swagger2MarkupConfig.getPathsDocument(), StandardCharsets.UTF_8);
         new DefinitionsDocument(swagger2MarkupConfig, directory).build().writeToFile(directory, swagger2MarkupConfig.getDefinitionsDocument(), StandardCharsets.UTF_8);
->>>>>>> 40bf5762
+        new SecurityDocument(swagger2MarkupConfig, directory).build().writeToFile(directory, swagger2MarkupConfig.getSecurityDocument(), StandardCharsets.UTF_8);
     }
 
     /**
@@ -151,18 +133,12 @@
      * @return a the document as a String
      */
     private String buildDocuments() {
-<<<<<<< HEAD
         StringBuilder sb = new StringBuilder();
-        sb.append(new OverviewDocument(swagger2MarkupConfig).build().toString());
+        sb.append(new OverviewDocument(swagger2MarkupConfig, null).build().toString());
         sb.append(new PathsDocument(swagger2MarkupConfig, null).build().toString());
         sb.append(new DefinitionsDocument(swagger2MarkupConfig, null).build().toString());
-        sb.append(new SecurityDocument(swagger2MarkupConfig).build().toString());
+        sb.append(new SecurityDocument(swagger2MarkupConfig, null).build().toString());
         return sb.toString();
-=======
-        return new OverviewDocument(swagger2MarkupConfig, null).build().toString()
-                .concat(new PathsDocument(swagger2MarkupConfig, null).build().toString()
-                .concat(new DefinitionsDocument(swagger2MarkupConfig, null).build().toString()));
->>>>>>> 40bf5762
     }
 
 

/*
 *
 *  Copyright 2015 Robert Winkler
 *
 *  Licensed under the Apache License, Version 2.0 (the "License");
 *  you may not use this file except in compliance with the License.
 *  You may obtain a copy of the License at
 *
 *         http://www.apache.org/licenses/LICENSE-2.0
 *
 *  Unless required by applicable law or agreed to in writing, software
 *  distributed under the License is distributed on an "AS IS" BASIS,
 *  WITHOUT WARRANTIES OR CONDITIONS OF ANY KIND, either express or implied.
 *  See the License for the specific language governing permissions and
 *  limitations under the License.
 *
 *
 */
package io.github.robwin.swagger2markup.builder.document;

import com.google.common.collect.Ordering;
import io.github.robwin.markup.builder.MarkupDocBuilder;
import io.github.robwin.markup.builder.MarkupDocBuilders;
import io.github.robwin.markup.builder.MarkupLanguage;
import io.github.robwin.markup.builder.MarkupTableColumn;
import io.github.robwin.swagger2markup.config.Swagger2MarkupConfig;
import io.github.robwin.swagger2markup.type.DefinitionDocumentResolver;
import io.github.robwin.swagger2markup.type.ObjectType;
import io.github.robwin.swagger2markup.type.RefType;
import io.github.robwin.swagger2markup.type.Type;
import io.github.robwin.swagger2markup.utils.PropertyUtils;
import io.swagger.models.Swagger;
import io.swagger.models.properties.Property;
import org.apache.commons.collections.MapUtils;
import org.apache.commons.lang3.StringUtils;
import org.slf4j.Logger;
import org.slf4j.LoggerFactory;

import java.io.File;
import java.io.IOException;
import java.nio.charset.Charset;
import java.util.*;
import java.util.regex.Pattern;

import static org.apache.commons.lang3.StringUtils.defaultString;

/**
 * @author Robert Winkler
 */
public abstract class MarkupDocument {

    protected static final Pattern FILENAME_FORBIDDEN_PATTERN = Pattern.compile("[^0-9A-Za-z-_]+");

    protected final String DEFAULT_COLUMN;
    protected final String EXAMPLE_COLUMN;
    protected final String REQUIRED_COLUMN;
    protected final String SCHEMA_COLUMN;
    protected final String NAME_COLUMN;
    protected final String DESCRIPTION_COLUMN;

    protected final String SCOPES_COLUMN;
    protected final String DESCRIPTION;
    protected final String PRODUCES;
    protected final String CONSUMES;
    protected final String TAGS;
    protected final String NO_CONTENT;
    protected Logger logger = LoggerFactory.getLogger(getClass());
    protected Swagger swagger;
    protected MarkupLanguage markupLanguage;
    protected MarkupDocBuilder markupDocBuilder;
    protected boolean separatedDefinitionsEnabled;
    protected String separatedDefinitionsFolder;
    protected String definitionsDocument;
    protected String outputDirectory;
    protected boolean useInterDocumentCrossReferences;
    protected String interDocumentCrossReferencesPrefix;
    protected Comparator<String> propertyOrdering;


    MarkupDocument(Swagger2MarkupConfig swagger2MarkupConfig, String outputDirectory) {
        this.swagger = swagger2MarkupConfig.getSwagger();
        this.markupLanguage = swagger2MarkupConfig.getMarkupLanguage();
        this.markupDocBuilder = MarkupDocBuilders.documentBuilder(markupLanguage).withAnchorPrefix(swagger2MarkupConfig.getAnchorPrefix());
        this.separatedDefinitionsEnabled = swagger2MarkupConfig.isSeparatedDefinitions();
        this.separatedDefinitionsFolder = swagger2MarkupConfig.getSeparatedDefinitionsFolder();
        this.definitionsDocument = swagger2MarkupConfig.getDefinitionsDocument();
        this.outputDirectory = outputDirectory;
        this.useInterDocumentCrossReferences = swagger2MarkupConfig.isInterDocumentCrossReferences();
        this.interDocumentCrossReferencesPrefix = swagger2MarkupConfig.getInterDocumentCrossReferencesPrefix();
        this.propertyOrdering = swagger2MarkupConfig.getPropertyOrdering();

        ResourceBundle labels = ResourceBundle.getBundle("lang/labels",
                swagger2MarkupConfig.getOutputLanguage().toLocale());
        DEFAULT_COLUMN = labels.getString("default_column");
        EXAMPLE_COLUMN = labels.getString("example_column");
        REQUIRED_COLUMN = labels.getString("required_column");
        SCHEMA_COLUMN = labels.getString("schema_column");
        NAME_COLUMN = labels.getString("name_column");
        DESCRIPTION_COLUMN = labels.getString("description_column");
        SCOPES_COLUMN = labels.getString("scopes_column");
        DESCRIPTION = DESCRIPTION_COLUMN;
        PRODUCES = labels.getString("produces");
        CONSUMES = labels.getString("consumes");
        TAGS = labels.getString("tags");
        NO_CONTENT = labels.getString("no_content");
    }

    /**
     * Builds the MarkupDocument.
     *
     * @return the built MarkupDocument
     * @throws IOException if the files to include are not readable
     */
    public abstract MarkupDocument build() throws IOException;

    /**
     * Returns a string representation of the document.
     */
    public String toString() {
        return markupDocBuilder.toString();
    }

    /**
     * Writes the content of the builder to a file and clears the builder.
     *
     * @param directory the directory where the generated file should be stored
     * @param fileName  the name of the file
     * @param charset   the the charset to use for encoding
     * @throws IOException if the file cannot be written
     */
    public void writeToFile(String directory, String fileName, Charset charset) throws IOException {
        markupDocBuilder.writeToFile(directory, fileName, charset);
    }

    /**
     * Create a normalized filename
     * @param name current name of the file
     * @return a normalized filename
     */
    protected String normalizeFileName(String name) {
        String fileName = FILENAME_FORBIDDEN_PATTERN.matcher(name).replaceAll("_");
        fileName = fileName.replaceAll(String.format("([%1$s])([%1$s]+)", "-_"), "$1");
        fileName = StringUtils.strip(fileName, "_-");
        fileName = fileName.trim().toLowerCase();
        return fileName;
    }

    /**
     * Build a generic property table for any ObjectType
     * @param type to display
     * @param uniquePrefix unique prefix to prepend to inline object names to enforce unicity
     * @param depth current inline schema object depth
     * @param propertyDescriptor property descriptor to apply to properties
     * @param definitionDocumentResolver definition document resolver to apply to property type cross-reference
     * @param docBuilder the docbuilder do use for output
     * @return a list of inline schemas referenced by some properties, for later display
     */
<<<<<<< HEAD
    public List<Type> typeProperties(Type type, int depth, PropertyDescriptor propertyDescriptor, DefinitionDocumentResolver definitionDocumentResolver, MarkupDocBuilder docBuilder) {
        List<Type> localDefinitions = new ArrayList<>();
        if (type instanceof ObjectType) {
            ObjectType objectType = (ObjectType) type;
            List<List<String>> cells = new ArrayList<>();
            List<MarkupTableColumn> cols = Arrays.asList(
                    new MarkupTableColumn(NAME_COLUMN, 1),
                    new MarkupTableColumn(DESCRIPTION_COLUMN, 6),
                    new MarkupTableColumn(REQUIRED_COLUMN, 1),
                    new MarkupTableColumn(SCHEMA_COLUMN, 1),
                    new MarkupTableColumn(DEFAULT_COLUMN, 1),
                    new MarkupTableColumn(EXAMPLE_COLUMN, 1)
                );
            if (MapUtils.isNotEmpty(objectType.getProperties())) {
                for (Map.Entry<String, Property> propertyEntry : objectType.getProperties().entrySet()) {
                    Property property = propertyEntry.getValue();
                    String propertyName = propertyEntry.getKey();
                    Type propertyType = PropertyUtils.getType(property, definitionDocumentResolver);
                    if (depth > 0 && propertyType instanceof ObjectType) {
                        if (MapUtils.isNotEmpty(((ObjectType) propertyType).getProperties())) {
                            propertyType.setName(propertyName);
                            propertyType.setUniqueName(uniqueTypeName(propertyName));
                            localDefinitions.add(propertyType);

                            propertyType = new RefType(propertyType);
                        }
                    }

                    List<String> content = Arrays.asList(
                            propertyName,
                            propertyDescriptor.getDescription(property, propertyName),
                            Boolean.toString(property.getRequired()),
                            propertyType.displaySchema(docBuilder),
                            PropertyUtils.getDefaultValue(property),
                            PropertyUtils.getExample(property, markupDocBuilder)
                    );
                    cells.add(content);
=======
    public List<ObjectType> typeProperties(ObjectType type, String uniquePrefix, int depth, PropertyDescriptor propertyDescriptor, DefinitionDocumentResolver definitionDocumentResolver, MarkupDocBuilder docBuilder) {
        List<ObjectType> localDefinitions = new ArrayList<>();
        List<List<String>> cells = new ArrayList<>();
        List<MarkupTableColumn> cols = Arrays.asList(
                new MarkupTableColumn(NAME_COLUMN, 1).withMarkupSpecifiers(MarkupLanguage.ASCIIDOC, ".^1h"),
                new MarkupTableColumn(DESCRIPTION_COLUMN, 6).withMarkupSpecifiers(MarkupLanguage.ASCIIDOC, ".^6"),
                new MarkupTableColumn(REQUIRED_COLUMN, 1).withMarkupSpecifiers(MarkupLanguage.ASCIIDOC, ".^1"),
                new MarkupTableColumn(SCHEMA_COLUMN, 1).withMarkupSpecifiers(MarkupLanguage.ASCIIDOC, ".^1"),
                new MarkupTableColumn(DEFAULT_COLUMN, 1).withMarkupSpecifiers(MarkupLanguage.ASCIIDOC, ".^1"));
        if (MapUtils.isNotEmpty(type.getProperties())) {
            Set<String> propertyNames;
            if (this.propertyOrdering == null)
                propertyNames = new LinkedHashSet<>();
            else
                propertyNames = new TreeSet<>(this.propertyOrdering);
            propertyNames.addAll(type.getProperties().keySet());

            for (String propertyName: propertyNames) {
                Property property = type.getProperties().get(propertyName);
                Type propertyType = PropertyUtils.getType(property, definitionDocumentResolver);
                if (depth > 0 && propertyType instanceof ObjectType) {
                    if (MapUtils.isNotEmpty(((ObjectType) propertyType).getProperties())) {
                        propertyType.setName(propertyName);
                        propertyType.setUniqueName(uniquePrefix + " " + propertyName);
                        localDefinitions.add((ObjectType)propertyType);

                        propertyType = new RefType(propertyType);
                    }
>>>>>>> 34cd890c
                }

                List<String> content = Arrays.asList(
                        propertyName,
                        propertyDescriptor.getDescription(property, propertyName),
                        Boolean.toString(property.getRequired()),
                        propertyType.displaySchema(docBuilder),
                        PropertyUtils.getDefaultValue(property));
                cells.add(content);
            }
            docBuilder.tableWithColumnSpecs(cols, cells);
        } else {
            docBuilder.textLine(NO_CONTENT);
        }

        return localDefinitions;
    }

    /**
     * A functor to return descriptions for a given property
     */
    public class PropertyDescriptor {
        protected Type type;

        public PropertyDescriptor(Type type) {
            this.type = type;
        }

        public String getDescription(Property property, String propertyName) {
            return defaultString(property.getDescription());
        }
    }

    /**
     * Default {@code DefinitionDocumentResolver} functor
     */
    class DefinitionDocumentResolverDefault implements DefinitionDocumentResolver {

        public DefinitionDocumentResolverDefault() {}

        public String apply(String definitionName) {
            if (!useInterDocumentCrossReferences || outputDirectory == null)
                return null;
            else if (separatedDefinitionsEnabled)
                return interDocumentCrossReferencesPrefix + new File(separatedDefinitionsFolder, markupDocBuilder.addfileExtension(normalizeFileName(definitionName))).getPath();
            else
                return interDocumentCrossReferencesPrefix + markupDocBuilder.addfileExtension(definitionsDocument);
        }
    }
}<|MERGE_RESOLUTION|>--- conflicted
+++ resolved
@@ -155,45 +155,6 @@
      * @param docBuilder the docbuilder do use for output
      * @return a list of inline schemas referenced by some properties, for later display
      */
-<<<<<<< HEAD
-    public List<Type> typeProperties(Type type, int depth, PropertyDescriptor propertyDescriptor, DefinitionDocumentResolver definitionDocumentResolver, MarkupDocBuilder docBuilder) {
-        List<Type> localDefinitions = new ArrayList<>();
-        if (type instanceof ObjectType) {
-            ObjectType objectType = (ObjectType) type;
-            List<List<String>> cells = new ArrayList<>();
-            List<MarkupTableColumn> cols = Arrays.asList(
-                    new MarkupTableColumn(NAME_COLUMN, 1),
-                    new MarkupTableColumn(DESCRIPTION_COLUMN, 6),
-                    new MarkupTableColumn(REQUIRED_COLUMN, 1),
-                    new MarkupTableColumn(SCHEMA_COLUMN, 1),
-                    new MarkupTableColumn(DEFAULT_COLUMN, 1),
-                    new MarkupTableColumn(EXAMPLE_COLUMN, 1)
-                );
-            if (MapUtils.isNotEmpty(objectType.getProperties())) {
-                for (Map.Entry<String, Property> propertyEntry : objectType.getProperties().entrySet()) {
-                    Property property = propertyEntry.getValue();
-                    String propertyName = propertyEntry.getKey();
-                    Type propertyType = PropertyUtils.getType(property, definitionDocumentResolver);
-                    if (depth > 0 && propertyType instanceof ObjectType) {
-                        if (MapUtils.isNotEmpty(((ObjectType) propertyType).getProperties())) {
-                            propertyType.setName(propertyName);
-                            propertyType.setUniqueName(uniqueTypeName(propertyName));
-                            localDefinitions.add(propertyType);
-
-                            propertyType = new RefType(propertyType);
-                        }
-                    }
-
-                    List<String> content = Arrays.asList(
-                            propertyName,
-                            propertyDescriptor.getDescription(property, propertyName),
-                            Boolean.toString(property.getRequired()),
-                            propertyType.displaySchema(docBuilder),
-                            PropertyUtils.getDefaultValue(property),
-                            PropertyUtils.getExample(property, markupDocBuilder)
-                    );
-                    cells.add(content);
-=======
     public List<ObjectType> typeProperties(ObjectType type, String uniquePrefix, int depth, PropertyDescriptor propertyDescriptor, DefinitionDocumentResolver definitionDocumentResolver, MarkupDocBuilder docBuilder) {
         List<ObjectType> localDefinitions = new ArrayList<>();
         List<List<String>> cells = new ArrayList<>();
@@ -202,7 +163,8 @@
                 new MarkupTableColumn(DESCRIPTION_COLUMN, 6).withMarkupSpecifiers(MarkupLanguage.ASCIIDOC, ".^6"),
                 new MarkupTableColumn(REQUIRED_COLUMN, 1).withMarkupSpecifiers(MarkupLanguage.ASCIIDOC, ".^1"),
                 new MarkupTableColumn(SCHEMA_COLUMN, 1).withMarkupSpecifiers(MarkupLanguage.ASCIIDOC, ".^1"),
-                new MarkupTableColumn(DEFAULT_COLUMN, 1).withMarkupSpecifiers(MarkupLanguage.ASCIIDOC, ".^1"));
+                new MarkupTableColumn(DEFAULT_COLUMN, 1).withMarkupSpecifiers(MarkupLanguage.ASCIIDOC, ".^1"),
+                new MarkupTableColumn(EXAMPLE_COLUMN, 1).withMarkupSpecifiers(MarkupLanguage.ASCIIDOC, ".^1"));
         if (MapUtils.isNotEmpty(type.getProperties())) {
             Set<String> propertyNames;
             if (this.propertyOrdering == null)
@@ -222,7 +184,6 @@
 
                         propertyType = new RefType(propertyType);
                     }
->>>>>>> 34cd890c
                 }
 
                 List<String> content = Arrays.asList(
@@ -230,7 +191,9 @@
                         propertyDescriptor.getDescription(property, propertyName),
                         Boolean.toString(property.getRequired()),
                         propertyType.displaySchema(docBuilder),
-                        PropertyUtils.getDefaultValue(property));
+                        PropertyUtils.getDefaultValue(property),
+                    PropertyUtils.getExample(property, markupDocBuilder)
+                    );
                 cells.add(content);
             }
             docBuilder.tableWithColumnSpecs(cols, cells);

/*
 *
 *  Copyright 2015 Robert Winkler
 *
 *  Licensed under the Apache License, Version 2.0 (the "License");
 *  you may not use this file except in compliance with the License.
 *  You may obtain a copy of the License at
 *
 *         http://www.apache.org/licenses/LICENSE-2.0
 *
 *  Unless required by applicable law or agreed to in writing, software
 *  distributed under the License is distributed on an "AS IS" BASIS,
 *  WITHOUT WARRANTIES OR CONDITIONS OF ANY KIND, either express or implied.
 *  See the License for the specific language governing permissions and
 *  limitations under the License.
 *
 *
 */
package io.github.robwin.swagger2markup.builder.document;

import com.google.common.base.Joiner;
import com.google.common.base.Optional;
import com.google.common.collect.Multimap;
import io.github.robwin.markup.builder.*;
import io.github.robwin.swagger2markup.GroupBy;
import io.github.robwin.swagger2markup.PathOperation;
import io.github.robwin.swagger2markup.Swagger2MarkupConverter;
import io.github.robwin.swagger2markup.extension.OperationsContentExtension;
import io.github.robwin.swagger2markup.type.ObjectType;
import io.github.robwin.swagger2markup.type.RefType;
import io.github.robwin.swagger2markup.type.Type;
import io.github.robwin.swagger2markup.utils.ExamplesUtil;
import io.github.robwin.swagger2markup.utils.ParameterUtils;
import io.github.robwin.swagger2markup.utils.PropertyUtils;
import io.github.robwin.swagger2markup.utils.TagUtils;
import io.swagger.models.*;
import io.swagger.models.auth.SecuritySchemeDefinition;
import io.swagger.models.parameters.Parameter;
import io.swagger.models.properties.Property;
import io.swagger.util.Json;
import org.apache.commons.collections.CollectionUtils;
import org.apache.commons.collections.MapUtils;
import org.apache.commons.io.IOUtils;
import org.apache.commons.lang3.StringUtils;
import org.apache.commons.lang3.Validate;
import org.apache.commons.lang3.text.WordUtils;

import java.io.File;
import java.io.IOException;
import java.io.Reader;
import java.net.URI;
import java.nio.charset.StandardCharsets;
import java.util.*;

import static io.github.robwin.swagger2markup.utils.TagUtils.convertTagsListToMap;
import static io.github.robwin.swagger2markup.utils.TagUtils.getTagDescription;
import static org.apache.commons.lang3.StringUtils.defaultString;
import static org.apache.commons.lang3.StringUtils.isNotBlank;

/**
 * @author Robert Winkler
 */
public class PathsDocument extends MarkupDocument {

    private final String RESPONSE;
    private final String REQUEST;
    private final String PATHS;
    private final String RESOURCES;
    private final String PARAMETERS;
    private final String BODY_PARAMETER;
    private final String RESPONSES;
    private final String EXAMPLE_REQUEST;
    private final String EXAMPLE_RESPONSE;

    private final String SECURITY;
    private final String TYPE_COLUMN;
    private final String HTTP_CODE_COLUMN;

    private final String DEPRECATED_OPERATION;

    private static final String PATHS_ANCHOR = "paths";
    private static final String DESCRIPTION_FILE_NAME = "description";


    public PathsDocument(Swagger2MarkupConverter.Context globalContext, java.nio.file.Path outputPath) {
        super(globalContext, outputPath);

        ResourceBundle labels = ResourceBundle.getBundle("io/github/robwin/swagger2markup/lang/labels", config.getOutputLanguage().toLocale());
        RESPONSE = labels.getString("response");
        REQUEST = labels.getString("request");
        PATHS = labels.getString("paths");
        RESOURCES = labels.getString("resources");
        PARAMETERS = labels.getString("parameters");
        BODY_PARAMETER = labels.getString("body_parameter");
        RESPONSES = labels.getString("responses");
        EXAMPLE_REQUEST = labels.getString("example_request");
        EXAMPLE_RESPONSE = labels.getString("example_response");
        SECURITY = labels.getString("security");
        TYPE_COLUMN = labels.getString("type_column");
        HTTP_CODE_COLUMN = labels.getString("http_code_column");
        DEPRECATED_OPERATION = labels.getString("operation.deprecated");

        if (config.isExamplesEnabled()) {
            if (logger.isDebugEnabled()) {
                logger.debug("Include examples is enabled.");
            }
        } else {
            if (logger.isDebugEnabled()) {
                logger.debug("Include examples is disabled.");
            }
        }
        if (config.isOperationDescriptionsEnabled()) {
            if (logger.isDebugEnabled()) {
                logger.debug("Include hand-written operation descriptions is enabled.");
            }
        } else {
            if (logger.isDebugEnabled()) {
                logger.debug("Include hand-written operation descriptions is disabled.");
            }
        }

        if (config.isSeparatedOperationsEnabled()) {
            if (logger.isDebugEnabled()) {
                logger.debug("Create separated operation files is enabled.");
            }
            Validate.notNull(outputPath, "Output directory is required for separated operation files!");
        } else {
            if (logger.isDebugEnabled()) {
                logger.debug("Create separated operation files is disabled.");
            }
        }
    }

    /**
     * Builds the paths markup document.
     *
     * @return the the paths markup document
     */
    @Override
    public MarkupDocument build() {
        operations();
        return this;
    }

    private void addPathsTitle(String title) {
        this.markupDocBuilder.sectionTitleWithAnchorLevel1(title, PATHS_ANCHOR);
    }

    /**
     * Builds all operations of the Swagger model. Either grouped as-is or by tags.
     */
    private void operations() {
        Set<PathOperation> allOperations = new LinkedHashSet<>();
        Map<String, Path> paths = globalContext.swagger.getPaths();

        if (paths != null) {
            for (Map.Entry<String, Path> path : paths.entrySet()) {
                Map<HttpMethod, Operation> operations = path.getValue().getOperationMap();

                if (operations != null) {
                    for (Map.Entry<HttpMethod, Operation> operation : operations.entrySet()) {
                        allOperations.add(new PathOperation(operation.getKey(), path.getKey(), operation.getValue()));
                    }
                }
            }
        }

        if (allOperations.size() > 0) {

            applyOperationExtension(new OperationsContentExtension.Context(OperationsContentExtension.Position.DOC_BEFORE, this.markupDocBuilder, null));
            if (config.getOperationsGroupedBy() == GroupBy.AS_IS) {
                addPathsTitle(PATHS);
                applyOperationExtension(new OperationsContentExtension.Context(OperationsContentExtension.Position.DOC_BEGIN, this.markupDocBuilder, null));
            } else {
                addPathsTitle(RESOURCES);
                applyOperationExtension(new OperationsContentExtension.Context(OperationsContentExtension.Position.DOC_BEGIN, this.markupDocBuilder, null));
            }

            if (config.getOperationsGroupedBy() == GroupBy.AS_IS) {
                if (config.getOperationOrdering() != null) {
                    Set<PathOperation> sortedOperations = new TreeSet<>(config.getOperationOrdering());
                    sortedOperations.addAll(allOperations);
                    allOperations = sortedOperations;
                }

                for (PathOperation operation : allOperations) {
                    processOperation(operation);
                }
            } else {
                Multimap<String, PathOperation> operationsGroupedByTag = TagUtils.groupOperationsByTag(allOperations, config.getTagOrdering(), config.getOperationOrdering());

                Map<String, Tag> tagsMap = convertTagsListToMap(globalContext.swagger.getTags());
                for (String tagName : operationsGroupedByTag.keySet()) {
                    this.markupDocBuilder.sectionTitleLevel2(WordUtils.capitalize(tagName));

                    Optional<String> tagDescription = getTagDescription(tagsMap, tagName);
                    if (tagDescription.isPresent()) {
                        this.markupDocBuilder.paragraph(tagDescription.get());
                    }

                    for (PathOperation operation : operationsGroupedByTag.get(tagName)) {
                        processOperation(operation);
                    }
                }
            }

            applyOperationExtension(new OperationsContentExtension.Context(OperationsContentExtension.Position.DOC_END, this.markupDocBuilder, null));
            applyOperationExtension(new OperationsContentExtension.Context(OperationsContentExtension.Position.DOC_AFTER, this.markupDocBuilder, null));
        }

    }

    /**
     * Apply extension context to all OperationsContentExtension
     *
     * @param context context
     */
    private void applyOperationExtension(OperationsContentExtension.Context context) {
        for (OperationsContentExtension extension : globalContext.extensionRegistry.getExtensions(OperationsContentExtension.class)) {
            extension.apply(context);
        }
    }

    /**
     * Create the operation filename depending on the generation mode
     *
     * @param operation operation
     * @return operation filename
     */
    private String resolveOperationDocument(PathOperation operation) {
        if (config.isSeparatedOperationsEnabled())
            return new File(config.getSeparatedOperationsFolder(), this.markupDocBuilder.addFileExtension(normalizeName(operation.getId()))).getPath();
        else
            return this.markupDocBuilder.addFileExtension(config.getPathsDocument());
    }

    /**
     * Generate operations depending on the generation mode.
     *
     * @param operation operation
     */
    private void processOperation(PathOperation operation) {
        if (config.isSeparatedOperationsEnabled()) {
            MarkupDocBuilder pathDocBuilder = this.markupDocBuilder.copy();
            operation(operation, pathDocBuilder);
            java.nio.file.Path operationFile = outputPath.resolve(resolveOperationDocument(operation));

            try {
                pathDocBuilder.writeToFileWithoutExtension(operationFile, StandardCharsets.UTF_8);
            } catch (IOException e) {
                if (logger.isWarnEnabled()) {
                    logger.warn(String.format("Failed to write operation file: %s", operationFile), e);
                }
            }
            if (logger.isInfoEnabled()) {
                logger.info("Separate operation file produced: {}", operationFile);
            }

            operationRef(operation, this.markupDocBuilder);

        } else {
            operation(operation, this.markupDocBuilder);
        }

        if (logger.isInfoEnabled()) {
            logger.info("Operation processed: {}", operation);
        }
    }

    /**
     * Returns the operation name depending on available informations.
     * The summary is used to name the operation, or else the operation summary is used.
     *
     * @param operation operation
     * @return operation name
     */
    private String operationName(PathOperation operation) {
        return operation.getTitle();
    }

    /**
     * Builds an operation.
     *
     * @param operation  the Swagger Operation
     * @param docBuilder the docbuilder do use for output
     */
    private void operation(PathOperation operation, MarkupDocBuilder docBuilder) {
        if (operation != null) {
            applyOperationExtension(new OperationsContentExtension.Context(OperationsContentExtension.Position.OP_BEGIN, docBuilder, operation));
            deprecatedSection(operation, docBuilder);
            operationTitle(operation, docBuilder);
            descriptionSection(operation, docBuilder);
            inlineDefinitions(parametersSection(operation, docBuilder), operation.getPath() + " " + operation.getMethod(), config.getInlineSchemaDepthLevel(), docBuilder);
            inlineDefinitions(bodyParameterSection(operation, docBuilder), operation.getPath() + " " + operation.getMethod(), config.getInlineSchemaDepthLevel(), docBuilder);
            inlineDefinitions(responsesSection(operation, docBuilder), operation.getPath() + " " + operation.getMethod(), config.getInlineSchemaDepthLevel(), docBuilder);
            consumesSection(operation, docBuilder);
            producesSection(operation, docBuilder);
            tagsSection(operation, docBuilder);
            securitySchemeSection(operation, docBuilder);
            examplesSection(operation, docBuilder);
            applyOperationExtension(new OperationsContentExtension.Context(OperationsContentExtension.Position.OP_END, docBuilder, operation));
        }
    }

    /**
     * Builds a cross-reference to a separated operation file
     *
     * @param operation  the Swagger Operation
     * @param docBuilder the docbuilder do use for output
     */
    private void operationRef(PathOperation operation, MarkupDocBuilder docBuilder) {
        String document = resolveOperationDocument(operation);
        String operationName = operationName(operation);

        addOperationTitle(docBuilder.copy().crossReference(document, operationName, operationName).toString(), "ref-" + operationName, docBuilder);
    }

    /**
     * Builds a warning if method is deprecated.
     *
     * @param operation  the Swagger Operation
     * @param docBuilder the docbuilder do use for output
     */
    private void deprecatedSection(PathOperation operation, MarkupDocBuilder docBuilder) {
        Boolean deprecated = operation.getOperation().isDeprecated();
        if (deprecated != null && deprecated) {
            docBuilder.block(DEPRECATED_OPERATION, MarkupBlockStyle.EXAMPLE, null, MarkupAdmonition.CAUTION);
        }
    }

    /**
     * Adds the operation title to the document. If the operation has a summary, the title is the summary.
     * Otherwise the title is the method of the operation and the URL of the operation.
     *
     * @param operation  the Swagger Operation
     * @param docBuilder the docbuilder do use for output
     */
    private void operationTitle(PathOperation operation, MarkupDocBuilder docBuilder) {
        String operationName = operationName(operation);

        addOperationTitle(operationName, null, docBuilder);
        if (operationName.equals(operation.getOperation().getSummary())) {
            docBuilder.listing(operation.getMethod() + " " + operation.getPath());
        }
    }

    /**
     * Adds a operation title to the document.
     *
     * @param title      the operation title
     * @param anchor     optional anchor (null => auto-generate from title)
     * @param docBuilder the docbuilder do use for output
     */
    private void addOperationTitle(String title, String anchor, MarkupDocBuilder docBuilder) {
        if (config.getOperationsGroupedBy() == GroupBy.AS_IS) {
            docBuilder.sectionTitleWithAnchorLevel2(title, anchor);
        } else {
            docBuilder.sectionTitleWithAnchorLevel3(title, anchor);
        }
    }

    /**
     * Adds a operation section title to the document.
     *
     * @param title      the operation title
     * @param docBuilder the docbuilder do use for output
     */
    private void addOperationSectionTitle(String title, MarkupDocBuilder docBuilder) {
        if (config.getOperationsGroupedBy() == GroupBy.AS_IS) {
            docBuilder.sectionTitleLevel3(title);
        } else {
            docBuilder.sectionTitleLevel4(title);
        }
    }

    /**
     * Adds a operation description to the document.
     * If hand-written descriptions exist, it tries to load the description from a file.
     * If the file cannot be read, the description of the operation is returned.
     * Operation folder search order :
     * - normalizeOperationFileName(operation.operationId)
     * - then, normalizeOperationFileName(operation.method + " " + operation.path)
     * - then, normalizeOperationFileName(operation.summary)
     *
     * @param operation  the Swagger Operation
     * @param docBuilder the docbuilder do use for output
     */
    private void descriptionSection(PathOperation operation, MarkupDocBuilder docBuilder) {
        if (config.isOperationDescriptionsEnabled()) {
            Optional<String> description = handWrittenOperationDescription(normalizeName(operation.getId()), DESCRIPTION_FILE_NAME);
            if (!description.isPresent())
                description = handWrittenOperationDescription(normalizeName(operation.getTitle()), DESCRIPTION_FILE_NAME);

            if (description.isPresent()) {
                operationDescription(description.get(), docBuilder);
            } else {
                operationDescription(operation.getOperation().getDescription(), docBuilder);
            }
        } else {
            operationDescription(operation.getOperation().getDescription(), docBuilder);
        }
    }

    private void operationDescription(String description, MarkupDocBuilder docBuilder) {
        if (isNotBlank(description)) {
            addOperationSectionTitle(DESCRIPTION, docBuilder);
            docBuilder.paragraph(description);
        }
    }

    /**
     * Filter parameters to display in parameters section
     *
     * @param parameter parameter to filter
     * @return true if parameter can be displayed
     */
    private boolean filterParameter(Parameter parameter) {
        return (!config.isFlatBodyEnabled() || !StringUtils.equals(parameter.getIn(), "body"));
    }

    private List<ObjectType> parametersSection(PathOperation operation, MarkupDocBuilder docBuilder) {
        List<Parameter> parameters = operation.getOperation().getParameters();
        if (config.getParameterOrdering() != null)
            Collections.sort(parameters, config.getParameterOrdering());
        List<ObjectType> localDefinitions = new ArrayList<>();

        boolean displayParameters = false;
        if (CollectionUtils.isNotEmpty(parameters))
            for (Parameter p : parameters)
                if (filterParameter(p)) {
                    displayParameters = true;
                    break;
                }

        if (displayParameters) {
            List<List<String>> cells = new ArrayList<>();
            List<MarkupTableColumn> cols = Arrays.asList(
                    new MarkupTableColumn(TYPE_COLUMN, 1).withMarkupSpecifiers(MarkupLanguage.ASCIIDOC, ".^1h"),
                    new MarkupTableColumn(NAME_COLUMN, 1).withMarkupSpecifiers(MarkupLanguage.ASCIIDOC, ".^1h"),
                    new MarkupTableColumn(DESCRIPTION_COLUMN, 6).withMarkupSpecifiers(MarkupLanguage.ASCIIDOC, ".^6"),
                    new MarkupTableColumn(REQUIRED_COLUMN, 1).withMarkupSpecifiers(MarkupLanguage.ASCIIDOC, ".^1"),
                    new MarkupTableColumn(SCHEMA_COLUMN, 1).withMarkupSpecifiers(MarkupLanguage.ASCIIDOC, ".^1"),
                    new MarkupTableColumn(DEFAULT_COLUMN, 1).withMarkupSpecifiers(MarkupLanguage.ASCIIDOC, ".^1"));
            for (Parameter parameter : parameters) {
                if (filterParameter(parameter)) {
                    Type type = ParameterUtils.getType(parameter, new DefinitionDocumentResolverFromOperation());

                    if (config.getInlineSchemaDepthLevel() > 0 && type instanceof ObjectType) {
                        if (MapUtils.isNotEmpty(((ObjectType) type).getProperties())) {
                            String localTypeName = parameter.getName();

                            type.setName(localTypeName);
                            type.setUniqueName(operation.getId() + " " + localTypeName);
                            localDefinitions.add((ObjectType) type);
                            type = new RefType(type);
                        }
                    }
                    String parameterType = WordUtils.capitalize(parameter.getIn());

                    List<String> content = Arrays.asList(
                            parameterType,
                            parameter.getName(),
                            parameterDescription(operation, parameter),
                            Boolean.toString(parameter.getRequired()),
                            type.displaySchema(markupDocBuilder),
                            ParameterUtils.getDefaultValue(parameter));
                    cells.add(content);
                }
            }
            addOperationSectionTitle(PARAMETERS, docBuilder);
            docBuilder.tableWithColumnSpecs(cols, cells);
        }

        return localDefinitions;
    }

    /**
     * Builds the body parameter section, if {@code Swagger2MarkupConfig.isIsolatedBody()} is true
     *
     * @param operation  the Swagger Operation
     * @param docBuilder the docbuilder do use for output
     * @return a list of inlined types.
     */
    private List<ObjectType> bodyParameterSection(PathOperation operation, MarkupDocBuilder docBuilder) {
        List<ObjectType> localDefinitions = new ArrayList<>();

        if (config.isFlatBodyEnabled()) {
            List<Parameter> parameters = operation.getOperation().getParameters();
            if (CollectionUtils.isNotEmpty(parameters)) {
                for (Parameter parameter : parameters) {
                    if (StringUtils.equals(parameter.getIn(), "body")) {
                        Type type = ParameterUtils.getType(parameter, new DefinitionDocumentResolverFromOperation());

                        addOperationSectionTitle(BODY_PARAMETER, docBuilder);
                        if (isNotBlank(parameter.getDescription())) {
                            docBuilder.paragraph(parameter.getDescription());
                        }

                        MarkupDocBuilder typeInfos = MarkupDocBuilders.documentBuilder(config.getMarkupLanguage());
                        typeInfos.italicText(REQUIRED_COLUMN).textLine(": " + parameter.getRequired());
                        typeInfos.italicText(NAME_COLUMN).textLine(": " + parameter.getName());
                        if (!(type instanceof ObjectType)) {
                            typeInfos.italicText(TYPE_COLUMN).textLine(": " + type.displaySchema(docBuilder));

                            docBuilder.paragraph(typeInfos.toString());
                        } else {
                            docBuilder.paragraph(typeInfos.toString());

                            localDefinitions.addAll(typeProperties((ObjectType) type, operation.getId(), config.getInlineSchemaDepthLevel(), new PropertyDescriptor(type), new DefinitionDocumentResolverFromOperation(), docBuilder));
                        }
                    }
                }
            }
        }

        return localDefinitions;
    }

    /**
     * Retrieves the description of a parameter, or otherwise an empty String.
     * If hand-written descriptions exist, it tries to load the description from a file.
     * If the file cannot be read, the description of the parameter is returned.
     * Operation folder search order :
     * - normalizeOperationFileName(operation.operationId)
     * - then, normalizeOperationFileName(operation.method + " " + operation.path)
     * - then, normalizeOperationFileName(operation.summary)
     *
     * @param operation the Swagger Operation
     * @param parameter the Swagger Parameter
     * @return the description of a parameter.
     */
    private String parameterDescription(final PathOperation operation, Parameter parameter) {
        if (config.isOperationDescriptionsEnabled()) {
            final String parameterName = parameter.getName();
            if (isNotBlank(parameterName)) {
                Optional<String> description = handWrittenOperationDescription(new File(normalizeName(operation.getId()), parameterName).getPath(), DESCRIPTION_FILE_NAME);
                if (!description.isPresent())
                    description = handWrittenOperationDescription(new File(normalizeName(operation.getTitle()), parameterName).getPath(), DESCRIPTION_FILE_NAME);

                if (description.isPresent()) {
                    return description.get();
                } else {
                    return defaultString(parameter.getDescription());
                }
            } else {
                return defaultString(parameter.getDescription());
            }
        } else {
            return defaultString(parameter.getDescription());
        }
    }

    private void consumesSection(PathOperation operation, MarkupDocBuilder docBuilder) {
        List<String> consumes = operation.getOperation().getConsumes();
        if (CollectionUtils.isNotEmpty(consumes)) {
            addOperationSectionTitle(CONSUMES, docBuilder);
            docBuilder.unorderedList(consumes);
        }

    }

    private void producesSection(PathOperation operation, MarkupDocBuilder docBuilder) {
        List<String> produces = operation.getOperation().getProduces();
        if (CollectionUtils.isNotEmpty(produces)) {
            addOperationSectionTitle(PRODUCES, docBuilder);
            docBuilder.unorderedList(produces);
        }
    }

    private void tagsSection(PathOperation operation, MarkupDocBuilder docBuilder) {
        if (config.getOperationsGroupedBy() == GroupBy.AS_IS) {
            List<String> tags = operation.getOperation().getTags();
            if (CollectionUtils.isNotEmpty(tags)) {
                addOperationSectionTitle(TAGS, docBuilder);
                Set<String> sortedTags;
                if (config.getTagOrdering() == null)
                    sortedTags = new LinkedHashSet<>();
                else
                    sortedTags = new TreeSet<>(config.getTagOrdering());
                sortedTags.addAll(tags);
                docBuilder.unorderedList(new ArrayList<>(sortedTags));
            }
        }
    }

    /**
<<<<<<< HEAD
     * Builds the example section of a Swagger Operation.
=======
     * Builds the example section of a Swagger Operation. Tries to load the examples from
     * curl-request.adoc, http-request.adoc and http-response.adoc or
     * curl-request.md, http-request.md and http-response.md.
     * Operation folder search order :
     * - normalizeOperationFileName(operation.operationId)
     * - then, normalizeOperationFileName(operation.method + " " + operation.path)
     * - then, normalizeOperationFileName(operation.summary)
     *
     * @param operation  the Swagger Operation
     * @param docBuilder the docbuilder do use for output
     */
    private void examplesSection1(PathOperation operation, MarkupDocBuilder docBuilder) {
        if (config.isExamplesEnabled()) {
            Optional<String> curlExample = example(normalizeName(operation.getId()), CURL_EXAMPLE_FILE_NAME);
            if (!curlExample.isPresent())
                curlExample = example(normalizeName(operation.getTitle()), CURL_EXAMPLE_FILE_NAME);

            if (curlExample.isPresent()) {
                addOperationSectionTitle(EXAMPLE_CURL, docBuilder);
                docBuilder.paragraph(curlExample.get());
            }

            Optional<String> requestExample = example(normalizeName(operation.getId()), REQUEST_EXAMPLE_FILE_NAME);
            if (!requestExample.isPresent())
                requestExample = example(normalizeName(operation.getTitle()), REQUEST_EXAMPLE_FILE_NAME);

            if (requestExample.isPresent()) {
                addOperationSectionTitle(EXAMPLE_REQUEST, docBuilder);
                docBuilder.paragraph(requestExample.get());
            }

            Optional<String> responseExample = example(normalizeName(operation.getId()), RESPONSE_EXAMPLE_FILE_NAME);
            if (!responseExample.isPresent())
                responseExample = example(normalizeName(operation.getTitle()), RESPONSE_EXAMPLE_FILE_NAME);

            if (responseExample.isPresent()) {
                addOperationSectionTitle(EXAMPLE_RESPONSE, docBuilder);
                docBuilder.paragraph(responseExample.get());
            }
        }
    }

    /**
     * Builds the example section of a Swagger Operation. Tries to load the examples from
     * curl-request.adoc, http-request.adoc and http-response.adoc or
     * curl-request.md, http-request.md and http-response.md.
     * Operation folder search order :
     * - normalizeOperationFileName(operation.operationId)
     * - then, normalizeOperationFileName(operation.method + " " + operation.path)
     * - then, normalizeOperationFileName(operation.summary)
>>>>>>> b2d9e5ab
     *
     * @param operation  the Swagger Operation
     * @param docBuilder the docbuilder do use for output
     */
    private void examplesSection(PathOperation operation, MarkupDocBuilder docBuilder) {

<<<<<<< HEAD
        if (globalContext.config.isExamples()) {
=======
        if (globalContext.config.isExamplesEnabled()) {
            Optional<String> curlExample;
            Optional<String> requestExample;
            Optional<String> responseExample;
>>>>>>> b2d9e5ab
            Optional<Map<String, Object>> generatedRequestExampleMap;
            Optional<Map<String, Object>> generatedResponseExampleMap;

            generatedRequestExampleMap = ExamplesUtil.generateRequestExampleMap(operation, globalContext.swagger.getDefinitions(), markupDocBuilder);
            generatedResponseExampleMap = ExamplesUtil.generateResponseExampleMap(operation.getOperation(), globalContext.swagger.getDefinitions(), markupDocBuilder);



            if (generatedRequestExampleMap.isPresent()) {
                addOperationSectionTitle(EXAMPLE_REQUEST, docBuilder);

                if (generatedRequestExampleMap.isPresent() && generatedRequestExampleMap.get().size() > 0) {
                    for (Map.Entry<String, Object> request : generatedRequestExampleMap.get().entrySet()) {
                        docBuilder.sectionTitleLevel4(REQUEST + " " + request.getKey() + " :");
                        docBuilder.listing(Json.pretty(request.getValue()));
                    }
                }
            }

            if (generatedResponseExampleMap.isPresent()) {
                addOperationSectionTitle(EXAMPLE_RESPONSE, docBuilder);
                if (generatedResponseExampleMap.isPresent() && generatedResponseExampleMap.get().size() > 0) {
                    for (Map.Entry<String, Object> response : generatedResponseExampleMap.get().entrySet()) {
                        docBuilder.sectionTitleLevel4(RESPONSE + " " + response.getKey() + " :");
                        docBuilder.listing(Json.pretty(response.getValue()));
                    }
                }
            }
        }
    }

    /**
     * Builds the security section of a Swagger Operation.
     *
     * @param operation  the Swagger Operation
     * @param docBuilder the MarkupDocBuilder document builder
     */
    private void securitySchemeSection(PathOperation operation, MarkupDocBuilder docBuilder) {
        List<Map<String, List<String>>> securitySchemes = operation.getOperation().getSecurity();
        if (CollectionUtils.isNotEmpty(securitySchemes)) {
            addOperationSectionTitle(SECURITY, docBuilder);
            Map<String, SecuritySchemeDefinition> securityDefinitions = globalContext.swagger.getSecurityDefinitions();
            List<List<String>> cells = new ArrayList<>();
            List<MarkupTableColumn> cols = Arrays.asList(
                    new MarkupTableColumn(TYPE_COLUMN, 1).withMarkupSpecifiers(MarkupLanguage.ASCIIDOC, ".^1"),
                    new MarkupTableColumn(NAME_COLUMN, 1).withMarkupSpecifiers(MarkupLanguage.ASCIIDOC, ".^1h"),
                    new MarkupTableColumn(SCOPES_COLUMN, 6).withMarkupSpecifiers(MarkupLanguage.ASCIIDOC, ".^6"));
            for (Map<String, List<String>> securityScheme : securitySchemes) {
                for (Map.Entry<String, List<String>> securityEntry : securityScheme.entrySet()) {
                    String securityKey = securityEntry.getKey();
                    String type = "UNKNOWN"; // FIXME -> labels
                    if (securityDefinitions != null && securityDefinitions.containsKey(securityKey)) {
                        type = securityDefinitions.get(securityKey).getType();
                    }
                    List<String> content = Arrays.asList(type, docBuilder.copy().crossReference(securityKey, securityKey).toString(),
                            Joiner.on(",").join(securityEntry.getValue()));
                    cells.add(content);
                }
            }
            docBuilder.tableWithColumnSpecs(cols, cells);
        }
    }

    /**
     * Reads a hand-written description
     *
     * @param descriptionFolder   the name of the folder where the description file resides
     * @param descriptionFileName the name of the description file
     * @return the content of the file
     */
    private Optional<String> handWrittenOperationDescription(String descriptionFolder, String descriptionFileName) {
        for (String fileNameExtension : config.getMarkupLanguage().getFileNameExtensions()) {
            URI contentUri = config.getOperationDescriptionsUri().resolve(descriptionFolder).resolve(descriptionFileName + fileNameExtension);

            try (Reader reader = io.github.robwin.swagger2markup.utils.IOUtils.uriReader(contentUri)) {
                if (logger.isInfoEnabled()) {
                    logger.info("Operation description content processed {}", contentUri);
                }

                return Optional.of(IOUtils.toString(reader).trim());
            } catch (IOException e) {
                if (logger.isDebugEnabled()) {
                    logger.debug("Failed to read Operation description content {} > {}", contentUri, e.getMessage());
                }
            }
        }
        return Optional.absent();
    }

    private List<ObjectType> responsesSection(PathOperation operation, MarkupDocBuilder docBuilder) {
        Map<String, Response> responses = operation.getOperation().getResponses();
        List<ObjectType> localDefinitions = new ArrayList<>();

        if (MapUtils.isNotEmpty(responses)) {
            List<List<String>> cells = new ArrayList<>();
            List<MarkupTableColumn> cols = Arrays.asList(
                    new MarkupTableColumn(HTTP_CODE_COLUMN, 1).withMarkupSpecifiers(MarkupLanguage.ASCIIDOC, ".^1h"),
                    new MarkupTableColumn(DESCRIPTION_COLUMN, 6).withMarkupSpecifiers(MarkupLanguage.ASCIIDOC, ".^6"),
                    new MarkupTableColumn(SCHEMA_COLUMN, 1).withMarkupSpecifiers(MarkupLanguage.ASCIIDOC, ".^1"));
            Set<String> responseNames;
            if (config.getResponseOrdering() == null)
                responseNames = new LinkedHashSet<>();
            else
                responseNames = new TreeSet<>(config.getResponseOrdering());
            responseNames.addAll(responses.keySet());

            for (String responseName : responseNames) {
                Response response = responses.get(responseName);

                if (response.getSchema() != null) {
                    Property property = response.getSchema();
                    Type type = PropertyUtils.getType(property, new DefinitionDocumentResolverFromOperation());
                    if (config.getInlineSchemaDepthLevel() > 0 && type instanceof ObjectType) {
                        if (MapUtils.isNotEmpty(((ObjectType) type).getProperties())) {
                            String localTypeName = RESPONSE + " " + responseName;

                            type.setName(localTypeName);
                            type.setUniqueName(operation.getId() + " " + localTypeName);
                            localDefinitions.add((ObjectType) type);
                            type = new RefType(type);
                        }
                    }
                    cells.add(Arrays.asList(responseName, response.getDescription(), type.displaySchema(markupDocBuilder)));
                } else {
                    cells.add(Arrays.asList(responseName, response.getDescription(), NO_CONTENT));
                }
            }
            addOperationSectionTitle(RESPONSES, docBuilder);
            docBuilder.tableWithColumnSpecs(cols, cells);
        }
        return localDefinitions;
    }

    /**
     * Builds the title of an inline schema.
     * Inline definitions should never been referenced in TOC because they have no real existence, so they are just text.
     *
     * @param title      inline schema title
     * @param anchor     inline schema anchor
     * @param docBuilder the docbuilder do use for output
     */
    private void addInlineDefinitionTitle(String title, String anchor, MarkupDocBuilder docBuilder) {
        docBuilder.anchor(anchor);
        docBuilder.newLine();
        docBuilder.boldTextLine(title);
    }

    /**
     * Builds inline schema definitions
     *
     * @param definitions  all inline definitions to display
     * @param uniquePrefix unique prefix to prepend to inline object names to enforce unicity
     * @param depth        current inline schema depth
     * @param docBuilder   the docbuilder do use for output
     */
    private void inlineDefinitions(List<ObjectType> definitions, String uniquePrefix, int depth, MarkupDocBuilder docBuilder) {
        if (CollectionUtils.isNotEmpty(definitions)) {
            for (ObjectType definition : definitions) {
                addInlineDefinitionTitle(definition.getName(), definition.getUniqueName(), docBuilder);

                List<ObjectType> localDefinitions = typeProperties(definition, uniquePrefix, depth, new PropertyDescriptor(definition), new DefinitionDocumentResolverFromOperation(), docBuilder);
                for (ObjectType localDefinition : localDefinitions)
                    inlineDefinitions(Collections.singletonList(localDefinition), uniquePrefix, depth - 1, docBuilder);
            }
        }

    }

    /**
     * Overrides definition document resolver functor for inter-document cross-references from operations files.
     * This implementation adapt the relative paths to definitions files
     */
    class DefinitionDocumentResolverFromOperation extends DefinitionDocumentResolverDefault {

        public DefinitionDocumentResolverFromOperation() {
        }

        public String apply(String definitionName) {
            String defaultResolver = super.apply(definitionName);

            if (defaultResolver != null && config.isSeparatedOperationsEnabled())
                return defaultString(config.getInterDocumentCrossReferencesPrefix()) + new File("..", defaultResolver).getPath();
            else
                return defaultResolver;
        }
    }
}<|MERGE_RESOLUTION|>--- conflicted
+++ resolved
@@ -584,74 +584,14 @@
     }
 
     /**
-<<<<<<< HEAD
      * Builds the example section of a Swagger Operation.
-=======
-     * Builds the example section of a Swagger Operation. Tries to load the examples from
-     * curl-request.adoc, http-request.adoc and http-response.adoc or
-     * curl-request.md, http-request.md and http-response.md.
-     * Operation folder search order :
-     * - normalizeOperationFileName(operation.operationId)
-     * - then, normalizeOperationFileName(operation.method + " " + operation.path)
-     * - then, normalizeOperationFileName(operation.summary)
      *
      * @param operation  the Swagger Operation
      * @param docBuilder the docbuilder do use for output
      */
-    private void examplesSection1(PathOperation operation, MarkupDocBuilder docBuilder) {
-        if (config.isExamplesEnabled()) {
-            Optional<String> curlExample = example(normalizeName(operation.getId()), CURL_EXAMPLE_FILE_NAME);
-            if (!curlExample.isPresent())
-                curlExample = example(normalizeName(operation.getTitle()), CURL_EXAMPLE_FILE_NAME);
-
-            if (curlExample.isPresent()) {
-                addOperationSectionTitle(EXAMPLE_CURL, docBuilder);
-                docBuilder.paragraph(curlExample.get());
-            }
-
-            Optional<String> requestExample = example(normalizeName(operation.getId()), REQUEST_EXAMPLE_FILE_NAME);
-            if (!requestExample.isPresent())
-                requestExample = example(normalizeName(operation.getTitle()), REQUEST_EXAMPLE_FILE_NAME);
-
-            if (requestExample.isPresent()) {
-                addOperationSectionTitle(EXAMPLE_REQUEST, docBuilder);
-                docBuilder.paragraph(requestExample.get());
-            }
-
-            Optional<String> responseExample = example(normalizeName(operation.getId()), RESPONSE_EXAMPLE_FILE_NAME);
-            if (!responseExample.isPresent())
-                responseExample = example(normalizeName(operation.getTitle()), RESPONSE_EXAMPLE_FILE_NAME);
-
-            if (responseExample.isPresent()) {
-                addOperationSectionTitle(EXAMPLE_RESPONSE, docBuilder);
-                docBuilder.paragraph(responseExample.get());
-            }
-        }
-    }
-
-    /**
-     * Builds the example section of a Swagger Operation. Tries to load the examples from
-     * curl-request.adoc, http-request.adoc and http-response.adoc or
-     * curl-request.md, http-request.md and http-response.md.
-     * Operation folder search order :
-     * - normalizeOperationFileName(operation.operationId)
-     * - then, normalizeOperationFileName(operation.method + " " + operation.path)
-     * - then, normalizeOperationFileName(operation.summary)
->>>>>>> b2d9e5ab
-     *
-     * @param operation  the Swagger Operation
-     * @param docBuilder the docbuilder do use for output
-     */
     private void examplesSection(PathOperation operation, MarkupDocBuilder docBuilder) {
 
-<<<<<<< HEAD
-        if (globalContext.config.isExamples()) {
-=======
         if (globalContext.config.isExamplesEnabled()) {
-            Optional<String> curlExample;
-            Optional<String> requestExample;
-            Optional<String> responseExample;
->>>>>>> b2d9e5ab
             Optional<Map<String, Object>> generatedRequestExampleMap;
             Optional<Map<String, Object>> generatedResponseExampleMap;
 

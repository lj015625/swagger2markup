--- conflicted
+++ resolved
@@ -21,12 +21,8 @@
 import com.google.common.base.Optional;
 import com.google.common.collect.ImmutableMap;
 import io.github.robwin.markup.builder.MarkupDocBuilder;
-<<<<<<< HEAD
 import io.github.robwin.swagger2markup.Swagger2MarkupConverter;
 import io.github.robwin.swagger2markup.extension.DefinitionsContentExtension;
-=======
-import io.github.robwin.swagger2markup.config.Swagger2MarkupConfig;
->>>>>>> 44eff18b
 import io.github.robwin.swagger2markup.type.ObjectType;
 import io.github.robwin.swagger2markup.type.Type;
 import io.swagger.models.ComposedModel;
@@ -44,27 +40,10 @@
 import java.io.Reader;
 import java.net.URI;
 import java.nio.charset.StandardCharsets;
-<<<<<<< HEAD
 import java.nio.file.Path;
 import java.util.*;
 
 import static org.apache.commons.lang3.StringUtils.defaultString;
-=======
-import java.nio.file.Files;
-import java.nio.file.Paths;
-import java.util.Collections;
-import java.util.Comparator;
-import java.util.HashMap;
-import java.util.LinkedHashSet;
-import java.util.List;
-import java.util.Map;
-import java.util.ResourceBundle;
-import java.util.Set;
-import java.util.TreeSet;
-
-import static org.apache.commons.lang3.StringUtils.defaultString;
-import static org.apache.commons.lang3.StringUtils.isBlank;
->>>>>>> 44eff18b
 import static org.apache.commons.lang3.StringUtils.isNotBlank;
 
 /**
@@ -83,7 +62,7 @@
     private static final String XML = "xml";
     private static final String DESCRIPTION_FILE_NAME = "description";
 
-    public DefinitionsDocument(Swagger2MarkupConverter.Context context, Path outputPath){
+    public DefinitionsDocument(Swagger2MarkupConverter.Context context, Path outputPath) {
         super(context, outputPath);
 
         ResourceBundle labels = ResourceBundle.getBundle("lang/labels", config.getOutputLanguage().toLocale());
@@ -91,30 +70,30 @@
         JSON_SCHEMA = labels.getString("json_schema");
         XML_SCHEMA = labels.getString("xml_schema");
 
-        if(config.isSchemas()){
+        if (config.isSchemas()) {
             if (logger.isDebugEnabled()) {
                 logger.debug("Include schemas is enabled.");
             }
-        }else{
+        } else {
             if (logger.isDebugEnabled()) {
                 logger.debug("Include schemas is disabled.");
             }
         }
-        if(config.isDefinitionDescriptions()){
+        if (config.isDefinitionDescriptions()) {
             if (logger.isDebugEnabled()) {
                 logger.debug("Include hand-written definition descriptions is enabled.");
             }
-        }else{
+        } else {
             if (logger.isDebugEnabled()) {
                 logger.debug("Include hand-written definition descriptions is disabled.");
             }
         }
-        if(config.isSeparatedDefinitions()){
+        if (config.isSeparatedDefinitions()) {
             if (logger.isDebugEnabled()) {
                 logger.debug("Create separated definition files is enabled.");
             }
             Validate.notNull(outputPath, "Output directory is required for separated definition files!");
-        }else{
+        } else {
             if (logger.isDebugEnabled()) {
                 logger.debug("Create separated definition files is disabled.");
             }
@@ -122,7 +101,7 @@
     }
 
     @Override
-    public MarkupDocument build(){
+    public MarkupDocument build() {
         definitions(globalContext.swagger.getDefinitions());
         return this;
     }
@@ -136,8 +115,8 @@
      *
      * @param definitions the Swagger definitions
      */
-    private void definitions(Map<String, Model> definitions){
-        if(MapUtils.isNotEmpty(definitions)){
+    private void definitions(Map<String, Model> definitions) {
+        if (MapUtils.isNotEmpty(definitions)) {
 
             applyDefinitionExtension(new DefinitionsContentExtension.Context(DefinitionsContentExtension.Position.DOC_BEFORE, this.markupDocBuilder, null));
             addDefinitionsTitle(DEFINITIONS);
@@ -145,19 +124,19 @@
 
             Set<String> definitionNames;
             if (config.getDefinitionOrdering() == null)
-              definitionNames = new LinkedHashSet<>();
+                definitionNames = new LinkedHashSet<>();
             else
-              definitionNames = new TreeSet<>(config.getDefinitionOrdering());
+                definitionNames = new TreeSet<>(config.getDefinitionOrdering());
             definitionNames.addAll(definitions.keySet());
-            for(String definitionName : definitionNames){
+            for (String definitionName : definitionNames) {
                 Model model = definitions.get(definitionName);
-                if(isNotBlank(definitionName)) {
+                if (isNotBlank(definitionName)) {
                     if (checkThatDefinitionIsNotInIgnoreList(definitionName)) {
                         processDefinition(definitions, definitionName, model);
                         if (logger.isInfoEnabled()) {
                             logger.info("Definition processed: {}", definitionName);
                         }
-                    }else{
+                    } else {
                         if (logger.isDebugEnabled()) {
                             logger.debug("Definition was ignored: {}", definitionName);
                         }
@@ -183,6 +162,7 @@
 
     /**
      * Create the definition filename depending on the generation mode
+     *
      * @param definitionName definition name
      * @return definition filename
      */
@@ -195,9 +175,10 @@
 
     /**
      * Generate definition files depending on the generation mode
-     * @param definitions all available definitions to be able to verify references
+     *
+     * @param definitions    all available definitions to be able to verify references
      * @param definitionName definition name to process
-     * @param model definition model to process
+     * @param model          definition model to process
      */
     private void processDefinition(Map<String, Model> definitions, String definitionName, Model model) {
 
@@ -237,10 +218,10 @@
      * Builds a concrete definition
      *
      * @param definitionName the name of the definition
-     * @param model the Swagger Model of the definition
-     * @param docBuilder the docbuilder do use for output
-     */
-    private void definition(Map<String, Model> definitions, String definitionName, Model model, MarkupDocBuilder docBuilder){
+     * @param model          the Swagger Model of the definition
+     * @param docBuilder     the docbuilder do use for output
+     */
+    private void definition(Map<String, Model> definitions, String definitionName, Model model, MarkupDocBuilder docBuilder) {
         applyDefinitionExtension(new DefinitionsContentExtension.Context(DefinitionsContentExtension.Position.DEF_BEGIN, docBuilder, definitionName));
         addDefinitionTitle(definitionName, null, docBuilder);
         descriptionSection(definitionName, model, docBuilder);
@@ -251,17 +232,19 @@
 
     /**
      * Builds a cross-reference to a separated definition file.
+     *
      * @param definitionName definition name to target
-     * @param docBuilder the docbuilder do use for output
-     */
-    private void definitionRef(String definitionName, MarkupDocBuilder docBuilder){
+     * @param docBuilder     the docbuilder do use for output
+     */
+    private void definitionRef(String definitionName, MarkupDocBuilder docBuilder) {
         addDefinitionTitle(docBuilder.copy().crossReference(new DefinitionDocumentResolverDefault().apply(definitionName), definitionName, definitionName).toString(), "ref-" + definitionName, docBuilder);
     }
 
     /**
      * Builds definition title
-     * @param title definition title
-     * @param anchor optional anchor (null => auto-generate from title)
+     *
+     * @param title      definition title
+     * @param anchor     optional anchor (null => auto-generate from title)
      * @param docBuilder the docbuilder do use for output
      */
     private void addDefinitionTitle(String title, String anchor, MarkupDocBuilder docBuilder) {
@@ -280,15 +263,14 @@
 
         @Override
         public String getDescription(Property property, String propertyName) {
-            if(config.isDefinitionDescriptions()){
+            if (config.isDefinitionDescriptions()) {
                 Optional<String> description = handWrittenDefinitionDescription(new File(normalizeName(type.getName()), normalizeName(propertyName)).toString(), DESCRIPTION_FILE_NAME);
-                if(description.isPresent()) {
+                if (description.isPresent()) {
                     return description.get();
                 } else {
                     return defaultString(property.getDescription());
                 }
-            }
-            else{
+            } else {
                 return defaultString(property.getDescription());
             }
         }
@@ -296,13 +278,14 @@
 
     /**
      * Builds the properties of a definition and inline schemas.
-     * @param definitions all available definitions
+     *
+     * @param definitions    all available definitions
      * @param definitionName name of the definition to display
-     * @param model model of the definition to display
-     * @param docBuilder the docbuilder do use for output
+     * @param model          model of the definition to display
+     * @param docBuilder     the docbuilder do use for output
      * @return a list of inlined types.
      */
-    private List<ObjectType> propertiesSection(Map<String, Model> definitions, String definitionName, Model model, MarkupDocBuilder docBuilder){
+    private List<ObjectType> propertiesSection(Map<String, Model> definitions, String definitionName, Model model, MarkupDocBuilder docBuilder) {
         Map<String, Property> properties = getAllProperties(definitions, model);
         ObjectType type = new ObjectType(definitionName, properties);
 
@@ -310,46 +293,44 @@
     }
 
     private Map<String, Property> getAllProperties(Map<String, Model> definitions, Model model) {
-        if(model instanceof RefModel) {
-            RefModel refModel = (RefModel)model;
+        if (model instanceof RefModel) {
+            RefModel refModel = (RefModel) model;
             String ref;
-            if(refModel.getRefFormat().equals(RefFormat.INTERNAL)){
+            if (refModel.getRefFormat().equals(RefFormat.INTERNAL)) {
                 ref = refModel.getSimpleRef();
-            }else{
+            } else {
                 ref = model.getReference();
             }
             return definitions.containsKey(ref)
                     ? getAllProperties(definitions, definitions.get(ref))
                     : null;
         }
-        if(model instanceof ComposedModel) {
-            ComposedModel composedModel = (ComposedModel)model;
+        if (model instanceof ComposedModel) {
+            ComposedModel composedModel = (ComposedModel) model;
             Map<String, Property> allProperties = new HashMap<>();
-            if(composedModel.getAllOf() != null) {
-                for(Model innerModel : composedModel.getAllOf()) {
+            if (composedModel.getAllOf() != null) {
+                for (Model innerModel : composedModel.getAllOf()) {
                     Map<String, Property> innerProperties = getAllProperties(definitions, innerModel);
-                    if(innerProperties != null) {
+                    if (innerProperties != null) {
                         allProperties.putAll(innerProperties);
                     }
                 }
             }
             return ImmutableMap.copyOf(allProperties);
-        }
-        else {
+        } else {
             return model.getProperties();
         }
     }
 
-    private void descriptionSection(String definitionName, Model model, MarkupDocBuilder docBuilder){
-        if(config.isDefinitionDescriptions()){
+    private void descriptionSection(String definitionName, Model model, MarkupDocBuilder docBuilder) {
+        if (config.isDefinitionDescriptions()) {
             Optional<String> description = handWrittenDefinitionDescription(normalizeName(definitionName), DESCRIPTION_FILE_NAME);
-            if(description.isPresent()){
+            if (description.isPresent()) {
                 docBuilder.paragraph(description.get());
-            }else{
+            } else {
                 modelDescription(model, docBuilder);
             }
-        }
-        else{
+        } else {
             modelDescription(model, docBuilder);
         }
     }
@@ -364,11 +345,11 @@
     /**
      * Reads a hand-written description
      *
-     * @param descriptionFolder the name of the folder where the description file resides
+     * @param descriptionFolder   the name of the folder where the description file resides
      * @param descriptionFileName the name of the description file
      * @return the content of the file
      */
-    private Optional<String> handWrittenDefinitionDescription(String descriptionFolder, String descriptionFileName){
+    private Optional<String> handWrittenDefinitionDescription(String descriptionFolder, String descriptionFileName) {
         for (String fileNameExtension : config.getMarkupLanguage().getFileNameExtensions()) {
             URI contentUri = config.getDefinitionDescriptionsUri().resolve(descriptionFolder).resolve(descriptionFileName + fileNameExtension);
 
@@ -389,7 +370,7 @@
     }
 
     private void definitionSchema(String definitionName, MarkupDocBuilder docBuilder) {
-        if(config.isSchemas()) {
+        if (config.isSchemas()) {
             if (isNotBlank(definitionName)) {
                 schema(JSON_SCHEMA, config.getSchemasUri(), definitionName + JSON_SCHEMA_EXTENSION, JSON, docBuilder);
                 schema(XML_SCHEMA, config.getSchemasUri(), definitionName + XML_SCHEMA_EXTENSION, XML, docBuilder);
@@ -419,8 +400,9 @@
     /**
      * Builds the title of an inline schema.
      * Inline definitions should never been referenced in TOC because they have no real existence, so they are just text.
-     * @param title inline schema title
-     * @param anchor inline schema anchor
+     *
+     * @param title      inline schema title
+     * @param anchor     inline schema anchor
      * @param docBuilder the docbuilder do use for output
      */
     private void addInlineDefinitionTitle(String title, String anchor, MarkupDocBuilder docBuilder) {
@@ -431,14 +413,15 @@
 
     /**
      * Builds inline schema definitions
-     * @param definitions all inline definitions to display
+     *
+     * @param definitions  all inline definitions to display
      * @param uniquePrefix unique prefix to prepend to inline object names to enforce unicity
-     * @param depth current inline schema depth
-     * @param docBuilder the docbuilder do use for output
+     * @param depth        current inline schema depth
+     * @param docBuilder   the docbuilder do use for output
      */
     private void inlineDefinitions(List<ObjectType> definitions, String uniquePrefix, int depth, MarkupDocBuilder docBuilder) {
-        if(CollectionUtils.isNotEmpty(definitions)){
-            for (ObjectType definition: definitions) {
+        if (CollectionUtils.isNotEmpty(definitions)) {
+            for (ObjectType definition : definitions) {
                 addInlineDefinitionTitle(definition.getName(), definition.getUniqueName(), docBuilder);
                 List<ObjectType> localDefinitions = typeProperties(definition, uniquePrefix, depth, new DefinitionPropertyDescriptor(definition), new DefinitionDocumentResolverFromDefinition(), docBuilder);
                 for (ObjectType localDefinition : localDefinitions)
@@ -454,7 +437,8 @@
      */
     class DefinitionDocumentResolverFromDefinition extends DefinitionDocumentResolverDefault {
 
-        public DefinitionDocumentResolverFromDefinition() {}
+        public DefinitionDocumentResolverFromDefinition() {
+        }
 
         public String apply(String definitionName) {
             String defaultResolver = super.apply(definitionName);

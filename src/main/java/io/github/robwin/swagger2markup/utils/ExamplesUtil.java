--- conflicted
+++ resolved
@@ -109,26 +109,17 @@
                     }
                 }
             } else if (parameter instanceof AbstractSerializableParameter) {
-<<<<<<< HEAD
-                Object abstractSerializableParameterExample;
-                abstractSerializableParameterExample = ((AbstractSerializableParameter) parameter).getExample();
-                if (abstractSerializableParameterExample == null) {
-                    Property item = ((AbstractSerializableParameter) parameter).getItems();
-                    if (item != null) {
-                        abstractSerializableParameterExample = item.getExample();
-=======
                 if (generateMissingExamples) {
                     Object abstractSerializableParameterExample;
                     abstractSerializableParameterExample = ((AbstractSerializableParameter) parameter).getExample();
                     if (abstractSerializableParameterExample == null) {
                         Property item = ((AbstractSerializableParameter) parameter).getItems();
                         if (item != null) {
-                            abstractSerializableParameterExample = convertStringToType(item.getExample(), item.getType());
+                            abstractSerializableParameterExample = item.getExample();
                             if (abstractSerializableParameterExample == null) {
                                 abstractSerializableParameterExample = PropertyUtils.exampleFromType(item.getType(), item, markupDocBuilder);
                             }
                         }
->>>>>>> 2d17071c
                         if (abstractSerializableParameterExample == null) {
                             abstractSerializableParameterExample = PropertyUtils.exampleFromType(((AbstractSerializableParameter) parameter).getType(), null, markupDocBuilder);
                         }
@@ -218,13 +209,8 @@
      */
     public static Map<String, Object> exampleMapForProperties(Map<String, Property> properties, Map<String, Model> definitions, MarkupDocBuilder markupDocBuilder) {
         Map<String, Object> exampleMap = new HashMap<>();
-<<<<<<< HEAD
-        for (Map.Entry<String,Property> property : properties.entrySet()) {
+        for (Map.Entry<String, Property> property : properties.entrySet()) {
             Object exampleObject = property.getValue().getExample();
-=======
-        for (Map.Entry<String, Property> property : properties.entrySet()) {
-            Object exampleObject = convertStringToType(property.getValue().getExample(), property.getValue().getType());
->>>>>>> 2d17071c
             if (exampleObject == null) {
                 if (property.getValue() instanceof RefProperty) {
                     exampleObject = generateExampleForRefModel(true, ((RefProperty) property.getValue()).getSimpleRef(), definitions, markupDocBuilder);
@@ -264,11 +250,7 @@
         } else {
             Property itemProperty = model.getItems();
             if (itemProperty.getExample() != null) {
-<<<<<<< HEAD
-                return new Object[] { itemProperty.getExample() };
-=======
-                return new Object[]{convertStringToType(itemProperty.getExample(), itemProperty.getType())};
->>>>>>> 2d17071c
+                return new Object[]{itemProperty.getExample()};
             } else if (itemProperty instanceof ArrayProperty) {
                 return new Object[]{generateExampleForArrayProperty((ArrayProperty) itemProperty, definitions, markupDocBuilder)};
             } else if (itemProperty instanceof RefProperty) {
@@ -288,11 +270,7 @@
     public static Object[] generateExampleForArrayProperty(ArrayProperty value, Map<String, Model> definitions, MarkupDocBuilder markupDocBuilder) {
         Property property = value.getItems();
         if (property.getExample() != null) {
-<<<<<<< HEAD
-            return new Object[] {property.getExample()};
-=======
-            return new Object[]{convertStringToType(property.getExample(), property.getType())};
->>>>>>> 2d17071c
+            return new Object[]{property.getExample()};
         } else if (property instanceof ArrayProperty) {
             return new Object[]{generateExampleForArrayProperty((ArrayProperty) property, definitions, markupDocBuilder)};
         } else if (property instanceof RefProperty) {
@@ -302,8 +280,6 @@
         }
     }
 
-<<<<<<< HEAD
-=======
     public static Object convertStringToType(String value, String type) {
         if (value == null) {
             return null;
@@ -325,5 +301,4 @@
             throw new RuntimeException(String.format("Value '%s' cannot be converted to '%s'", value, type), e);
         }
     }
->>>>>>> 2d17071c
 }